--- conflicted
+++ resolved
@@ -92,7 +92,6 @@
     op_table: HashMap<Opcode, FunctionIndex>,
     jump_table: HashMap<Label, FunctionIndex>,
     function_type: TypeIndex,
-<<<<<<< HEAD
     evm_start_function: FunctionIndex,     // _evm_start
     evm_init_function: FunctionIndex,      // _evm_init
     evm_call_function: FunctionIndex,      // _evm_call
@@ -100,15 +99,6 @@
     evm_post_exec_function: FunctionIndex, // _evm_post_exec
     evm_pop_function: FunctionIndex,       // _evm_pop_u32
     evm_pc_function: FunctionIndex,        // _evm_set_pc
-    jumpi_function: FunctionIndex,
-=======
-    evm_start_function: FunctionIndex, // _evm_start
-    evm_init_function: FunctionIndex,  // _evm_init
-    evm_call_function: FunctionIndex,  // _evm_call
-    evm_exec_function: FunctionIndex,  // _evm_exec
-    evm_pop_function: FunctionIndex,   // _evm_pop_u32
-    evm_pc_function: FunctionIndex,    // _evm_set_pc
->>>>>>> e774cbae
     function_import_count: usize,
     builder: ModuleBuilder,
 }
